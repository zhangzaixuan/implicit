import glob
import logging
import os.path
import platform
import sys

from setuptools import Extension, setup

NAME = 'implicit'
<<<<<<< HEAD
VERSION = '0.2.0'
=======
VERSION = '0.1.8'
>>>>>>> 0c701e39
SRC_ROOT = 'implicit'

try:
    from Cython.Build import cythonize
    use_cython = True
except ImportError:
    use_cython = False

is_dev = 'dev' in VERSION
if is_dev and not use_cython:
    raise RuntimeError('Cython required to build dev version of %s.' % NAME)

use_openmp = True


def define_extensions(use_cython=False):
    if sys.platform.startswith("win"):
        # compile args from
        # https://msdn.microsoft.com/en-us/library/fwkeyyhe.aspx
        compile_args = ['/O2', '/openmp']
        link_args = []
    else:
        compile_args = ['-Wno-unused-function', '-Wno-maybe-uninitialized', '-O3', '-ffast-math']
        link_args = []
        if use_openmp:
            compile_args.append("-fopenmp")
            link_args.append("-fopenmp")

<<<<<<< HEAD
        if 'anaconda' not in sys.version.lower():
            compile_args.append('-march=native')

    src_ext = '.pyx' if use_cython else '.cpp'
    modules = [Extension("implicit." + name,
                         [os.path.join("implicit", name + src_ext)],
                         language='c++',
                         extra_compile_args=compile_args, extra_link_args=link_args)
               for name in ['_als', '_nearest_neighbours']]
=======
    src_ext = '.pyx' if use_cython else '.c'
    modules = [Extension("implicit._implicit",
                         [os.path.join("implicit", "_implicit" + src_ext)],
                         extra_compile_args=compile_args, extra_link_args=link_args)]
>>>>>>> 0c701e39

    if use_cython:
        return cythonize(modules)
    else:
        return modules


# set_gcc copied from glove-python project
# https://github.com/maciejkula/glove-python

def set_gcc():
    """
    Try to find and use GCC on OSX for OpenMP support.
    """
    # For macports and homebrew
    patterns = ['/opt/local/bin/g++-mp-[0-9].[0-9]',
                '/opt/local/bin/g++-mp-[0-9]',
                '/usr/local/bin/g++-[0-9].[0-9]',
                '/usr/local/bin/g++-[0-9]']

    if 'darwin' in platform.platform().lower():
        gcc_binaries = []
        for pattern in patterns:
            gcc_binaries += glob.glob(pattern)
        gcc_binaries.sort()

        if gcc_binaries:
            _, gcc = os.path.split(gcc_binaries[-1])
            os.environ["CC"] = gcc
            os.environ["CXX"] = gcc

        else:
            global use_openmp
            use_openmp = False
            logging.warning('No GCC available. Install gcc from Homebrew '
                            'using brew install gcc.')


set_gcc()

setup(
    name=NAME,
    version=VERSION,
    description='Collaborative Filtering for Implicit Datasets',
    url='http://github.com/benfred/implicit/',
    author='Ben Frederickson',
    author_email='ben@benfrederickson.com',
    license='MIT',
    classifiers=[
        'Development Status :: 3 - Alpha',
        'Natural Language :: English',
        'Intended Audience :: Science/Research',
        'License :: OSI Approved :: MIT License',
        'Programming Language :: Python',
        'Programming Language :: Python :: 2',
        'Programming Language :: Python :: 3',
        'Programming Language :: Cython',
        'Operating System :: OS Independent',
        'Topic :: Software Development :: Libraries :: Python Modules'],

    keywords='Matrix Factorization, Implicit Alternating Least Squares, '
             'Collaborative Filtering, Recommender Systems',

    packages=[SRC_ROOT],
    install_requires=['numpy', 'scipy>=0.16'],
    setup_requires=["Cython >= 0.19"],
    ext_modules=define_extensions(use_cython),
    test_suite="tests",
)<|MERGE_RESOLUTION|>--- conflicted
+++ resolved
@@ -7,11 +7,7 @@
 from setuptools import Extension, setup
 
 NAME = 'implicit'
-<<<<<<< HEAD
 VERSION = '0.2.0'
-=======
-VERSION = '0.1.8'
->>>>>>> 0c701e39
 SRC_ROOT = 'implicit'
 
 try:
@@ -40,22 +36,12 @@
             compile_args.append("-fopenmp")
             link_args.append("-fopenmp")
 
-<<<<<<< HEAD
-        if 'anaconda' not in sys.version.lower():
-            compile_args.append('-march=native')
-
     src_ext = '.pyx' if use_cython else '.cpp'
     modules = [Extension("implicit." + name,
                          [os.path.join("implicit", name + src_ext)],
                          language='c++',
                          extra_compile_args=compile_args, extra_link_args=link_args)
                for name in ['_als', '_nearest_neighbours']]
-=======
-    src_ext = '.pyx' if use_cython else '.c'
-    modules = [Extension("implicit._implicit",
-                         [os.path.join("implicit", "_implicit" + src_ext)],
-                         extra_compile_args=compile_args, extra_link_args=link_args)]
->>>>>>> 0c701e39
 
     if use_cython:
         return cythonize(modules)
